# -*- coding: utf-8 -*-

# Copyright 2020 Google LLC
#
# Licensed under the Apache License, Version 2.0 (the "License");
# you may not use this file except in compliance with the License.
# You may obtain a copy of the License at
#
#     http://www.apache.org/licenses/LICENSE-2.0
#
# Unless required by applicable law or agreed to in writing, software
# distributed under the License is distributed on an "AS IS" BASIS,
# WITHOUT WARRANTIES OR CONDITIONS OF ANY KIND, either express or implied.
# See the License for the specific language governing permissions and
# limitations under the License.
#

import os
import pytest

from unittest import mock
from importlib import reload
from unittest.mock import patch

from google.api_core import operation
from google.auth.exceptions import GoogleAuthError
from google.auth import credentials as auth_credentials

from google.cloud import aiplatform
from google.cloud.aiplatform import datasets
from google.cloud.aiplatform import initializer
from google.cloud.aiplatform import schema

from google.cloud.aiplatform_v1beta1 import GcsSource
from google.cloud.aiplatform_v1beta1 import GcsDestination
from google.cloud.aiplatform_v1beta1 import ImportDataConfig
from google.cloud.aiplatform_v1beta1 import ExportDataConfig
from google.cloud.aiplatform_v1beta1 import DatasetServiceClient
from google.cloud.aiplatform_v1beta1 import Dataset as GapicDataset
from google.cloud.aiplatform_v1beta1.types import dataset_service

# project
_TEST_PROJECT = "test-project"
_TEST_LOCATION = "us-central1"
_TEST_PARENT = f"projects/{_TEST_PROJECT}/locations/{_TEST_LOCATION}"

_TEST_ALT_LOCATION = "europe-west4"
_TEST_INVALID_LOCATION = "us-central2"

# dataset
_TEST_ID = "1028944691210842416"
_TEST_DISPLAY_NAME = "my_dataset_1234"
_TEST_DATA_LABEL_ITEMS = None

_TEST_NAME = f"projects/{_TEST_PROJECT}/locations/{_TEST_LOCATION}/datasets/{_TEST_ID}"
_TEST_ALT_NAME = (
    f"projects/{_TEST_PROJECT}/locations/{_TEST_ALT_LOCATION}/datasets/{_TEST_ID}"
)
_TEST_INVALID_NAME = f"prj/{_TEST_PROJECT}/locations/{_TEST_LOCATION}/{_TEST_ID}"

# metadata_schema_uri
_TEST_METADATA_SCHEMA_URI_TABULAR = schema.dataset.metadata.tabular
_TEST_METADATA_SCHEMA_URI_NONTABULAR = schema.dataset.metadata.image
_TEST_METADATA_SCHEMA_URI_IMAGE = schema.dataset.metadata.image
<<<<<<< HEAD
=======
_TEST_METADATA_SCHEMA_URI_TEXT = schema.dataset.metadata.text
>>>>>>> 1b78bbea

# import_schema_uri
_TEST_IMPORT_SCHEMA_URI_IMAGE = (
    schema.dataset.ioformat.image.single_label_classification
)
<<<<<<< HEAD
=======
_TEST_IMPORT_SCHEMA_URI_TEXT = schema.dataset.ioformat.text.single_label_classification
>>>>>>> 1b78bbea
_TEST_IMPORT_SCHEMA_URI = schema.dataset.ioformat.image.single_label_classification

# datasources
_TEST_SOURCE_URI_GCS = "gs://my-bucket/my_index_file.jsonl"
_TEST_SOURCE_URIS_GCS = [
    "gs://my-bucket/index_file_1.jsonl",
    "gs://my-bucket/index_file_2.jsonl",
    "gs://my-bucket/index_file_3.jsonl",
]
_TEST_SOURCE_URI_BQ = "bigquery://my-project/my-dataset"
_TEST_INVALID_SOURCE_URIS = ["gs://my-bucket/index_file_1.jsonl", 123]

# request_metadata
_TEST_REQUEST_METADATA = ()

# dataset_metadata
_TEST_NONTABULAR_DATASET_METADATA = None
_TEST_METADATA_TABULAR_GCS = {
    "input_config": {"gcs_source": {"uri": [_TEST_SOURCE_URI_GCS]}}
}
_TEST_METADATA_TABULAR_BQ = {
    "input_config": {"bigquery_source": {"uri": _TEST_SOURCE_URI_BQ}}
}


# misc
_TEST_OUTPUT_DIR = "gs://my-output-bucket"


@pytest.fixture
def get_dataset_mock():
    with patch.object(DatasetServiceClient, "get_dataset") as get_dataset_mock:
        get_dataset_mock.return_value = GapicDataset(
            display_name=_TEST_DISPLAY_NAME,
            metadata_schema_uri=_TEST_METADATA_SCHEMA_URI_NONTABULAR,
            name=_TEST_NAME,
            metadata=_TEST_NONTABULAR_DATASET_METADATA,
        )
        yield get_dataset_mock


@pytest.fixture
def get_dataset_without_name_mock():
    with patch.object(DatasetServiceClient, "get_dataset") as get_dataset_mock:
        get_dataset_mock.return_value = GapicDataset(
            display_name=_TEST_DISPLAY_NAME,
            metadata_schema_uri=_TEST_METADATA_SCHEMA_URI_NONTABULAR,
        )
        yield get_dataset_mock


@pytest.fixture
def get_dataset_image_mock():
    with patch.object(DatasetServiceClient, "get_dataset") as get_dataset_mock:
        get_dataset_mock.return_value = GapicDataset(
            display_name=_TEST_DISPLAY_NAME,
            metadata_schema_uri=_TEST_METADATA_SCHEMA_URI_IMAGE,
            metadata=_TEST_NONTABULAR_DATASET_METADATA,
            name=_TEST_NAME,
        )
        yield get_dataset_mock


@pytest.fixture
def get_dataset_tabular_mock():
    with patch.object(DatasetServiceClient, "get_dataset") as get_dataset_mock:
        get_dataset_mock.return_value = GapicDataset(
            display_name=_TEST_DISPLAY_NAME,
            metadata_schema_uri=_TEST_METADATA_SCHEMA_URI_TABULAR,
            metadata=_TEST_METADATA_TABULAR_BQ,
            name=_TEST_NAME,
<<<<<<< HEAD
=======
        )
        yield get_dataset_mock


@pytest.fixture
def get_dataset_text_mock():
    with patch.object(DatasetServiceClient, "get_dataset") as get_dataset_mock:
        get_dataset_mock.return_value = GapicDataset(
            display_name=_TEST_DISPLAY_NAME,
            metadata_schema_uri=_TEST_METADATA_SCHEMA_URI_TEXT,
            metadata=_TEST_NONTABULAR_DATASET_METADATA,
            name=_TEST_NAME,
>>>>>>> 1b78bbea
        )
        yield get_dataset_mock


@pytest.fixture
def create_dataset_mock():
    with patch.object(DatasetServiceClient, "create_dataset") as create_dataset_mock:
        create_dataset_lro_mock = mock.Mock(operation.Operation)
        create_dataset_lro_mock.result.return_value = GapicDataset(
            name=_TEST_NAME, display_name=_TEST_DISPLAY_NAME
        )
        create_dataset_mock.return_value = create_dataset_lro_mock
        yield create_dataset_mock


@pytest.fixture
def delete_dataset_mock():
    with mock.patch.object(
        DatasetServiceClient, "delete_dataset"
    ) as delete_dataset_mock:
        delete_dataset_lro_mock = mock.Mock(operation.Operation)
        delete_dataset_lro_mock.result.return_value = (
            dataset_service.DeleteDatasetRequest()
        )
        delete_dataset_mock.return_value = delete_dataset_lro_mock
        yield delete_dataset_mock


@pytest.fixture
def import_data_mock():
    with patch.object(DatasetServiceClient, "import_data") as import_data_mock:
        import_data_mock.return_value = mock.Mock(operation.Operation)
        yield import_data_mock


@pytest.fixture
def export_data_mock():
    with patch.object(DatasetServiceClient, "export_data") as export_data_mock:
        export_data_mock.return_value = mock.Mock(operation.Operation)
        yield export_data_mock


# TODO(b/171333554): Move reusable test fixtures to conftest.py file
class TestDataset:
    def setup_method(self):
        reload(initializer)
        reload(aiplatform)

    def teardown_method(self):
        initializer.global_pool.shutdown(wait=True)

    def test_init_dataset(self, get_dataset_mock):
        aiplatform.init(project=_TEST_PROJECT)
        datasets.Dataset(dataset_name=_TEST_NAME)
        get_dataset_mock.assert_called_once_with(name=_TEST_NAME)

    def test_init_dataset_with_id_only(self, get_dataset_mock):
        aiplatform.init(project=_TEST_PROJECT, location=_TEST_LOCATION)
        datasets.Dataset(dataset_name=_TEST_ID)
        get_dataset_mock.assert_called_once_with(name=_TEST_NAME)

    @pytest.mark.usefixtures("get_dataset_without_name_mock")
    @patch.dict(
        os.environ, {"GOOGLE_CLOUD_PROJECT": "", "GOOGLE_APPLICATION_CREDENTIALS": ""}
    )
    def test_init_dataset_with_id_only_without_project_or_location(self):
        with pytest.raises(GoogleAuthError):
            datasets.Dataset(
                dataset_name=_TEST_ID,
                credentials=auth_credentials.AnonymousCredentials(),
            )

    def test_init_dataset_with_location_override(self, get_dataset_mock):
        aiplatform.init(project=_TEST_PROJECT, location=_TEST_LOCATION)
        datasets.Dataset(dataset_name=_TEST_ID, location=_TEST_ALT_LOCATION)
        get_dataset_mock.assert_called_once_with(name=_TEST_ALT_NAME)

    @pytest.mark.usefixtures("get_dataset_mock")
    def test_init_dataset_with_invalid_name(self):
        with pytest.raises(ValueError):
            aiplatform.init(project=_TEST_PROJECT, location=_TEST_LOCATION)
            datasets.Dataset(dataset_name=_TEST_INVALID_NAME)

    @pytest.mark.usefixtures("get_dataset_mock")
    @pytest.mark.parametrize("sync", [True, False])
    def test_create_dataset_nontabular(self, create_dataset_mock, sync):
        aiplatform.init(project=_TEST_PROJECT)

        my_dataset = datasets.Dataset.create(
            display_name=_TEST_DISPLAY_NAME,
            metadata_schema_uri=_TEST_METADATA_SCHEMA_URI_NONTABULAR,
            sync=sync,
        )

        if not sync:
            my_dataset.wait()

        expected_dataset = GapicDataset(
            display_name=_TEST_DISPLAY_NAME,
            metadata_schema_uri=_TEST_METADATA_SCHEMA_URI_NONTABULAR,
            metadata=_TEST_NONTABULAR_DATASET_METADATA,
        )

        create_dataset_mock.assert_called_once_with(
            parent=_TEST_PARENT,
            dataset=expected_dataset,
            metadata=_TEST_REQUEST_METADATA,
        )

    @pytest.mark.usefixtures("get_dataset_mock")
    def test_create_dataset_tabular(self, create_dataset_mock):
        aiplatform.init(project=_TEST_PROJECT)

        datasets.Dataset.create(
            display_name=_TEST_DISPLAY_NAME,
            metadata_schema_uri=_TEST_METADATA_SCHEMA_URI_TABULAR,
            bq_source=_TEST_SOURCE_URI_BQ,
        )

        expected_dataset = GapicDataset(
            display_name=_TEST_DISPLAY_NAME,
            metadata_schema_uri=_TEST_METADATA_SCHEMA_URI_TABULAR,
            metadata=_TEST_METADATA_TABULAR_BQ,
        )

        create_dataset_mock.assert_called_once_with(
            parent=_TEST_PARENT,
            dataset=expected_dataset,
            metadata=_TEST_REQUEST_METADATA,
        )

    @pytest.mark.usefixtures("get_dataset_mock")
    @pytest.mark.parametrize("sync", [True, False])
    def test_create_and_import_dataset(
        self, create_dataset_mock, import_data_mock, sync
    ):
        aiplatform.init(project=_TEST_PROJECT)

        my_dataset = datasets.Dataset.create(
            display_name=_TEST_DISPLAY_NAME,
            gcs_source=_TEST_SOURCE_URI_GCS,
            metadata_schema_uri=_TEST_METADATA_SCHEMA_URI_NONTABULAR,
            import_schema_uri=_TEST_IMPORT_SCHEMA_URI,
            data_item_labels=_TEST_DATA_LABEL_ITEMS,
            sync=sync,
        )

        if not sync:
            my_dataset.wait()

        expected_dataset = GapicDataset(
            display_name=_TEST_DISPLAY_NAME,
            metadata_schema_uri=_TEST_METADATA_SCHEMA_URI_NONTABULAR,
            metadata=_TEST_NONTABULAR_DATASET_METADATA,
        )

        expected_import_config = ImportDataConfig(
            gcs_source=GcsSource(uris=[_TEST_SOURCE_URI_GCS]),
            import_schema_uri=_TEST_IMPORT_SCHEMA_URI,
            data_item_labels=_TEST_DATA_LABEL_ITEMS,
        )

        create_dataset_mock.assert_called_once_with(
            parent=_TEST_PARENT,
            dataset=expected_dataset,
            metadata=_TEST_REQUEST_METADATA,
        )

        import_data_mock.assert_called_once_with(
            name=_TEST_NAME, import_configs=[expected_import_config]
        )

        expected_dataset.name = _TEST_NAME
        assert my_dataset._gca_resource == expected_dataset

    @pytest.mark.usefixtures("get_dataset_mock")
    @pytest.mark.parametrize("sync", [True, False])
    def test_import_data(self, import_data_mock, sync):
        aiplatform.init(project=_TEST_PROJECT)

        my_dataset = datasets.Dataset(dataset_name=_TEST_NAME)

        my_dataset.import_data(
            gcs_source=_TEST_SOURCE_URI_GCS,
            import_schema_uri=_TEST_IMPORT_SCHEMA_URI,
            data_item_labels=_TEST_DATA_LABEL_ITEMS,
            sync=sync,
        )

        if not sync:
            my_dataset.wait()

        expected_import_config = ImportDataConfig(
            gcs_source=GcsSource(uris=[_TEST_SOURCE_URI_GCS]),
            import_schema_uri=_TEST_IMPORT_SCHEMA_URI,
            data_item_labels=_TEST_DATA_LABEL_ITEMS,
        )

        import_data_mock.assert_called_once_with(
            name=_TEST_NAME, import_configs=[expected_import_config]
        )

    @pytest.mark.usefixtures("get_dataset_mock")
    def test_export_data(self, export_data_mock):
        aiplatform.init(project=_TEST_PROJECT)

        my_dataset = datasets.Dataset(dataset_name=_TEST_NAME)

        my_dataset.export_data(output_dir=_TEST_OUTPUT_DIR)

        expected_export_config = ExportDataConfig(
            gcs_destination=GcsDestination(output_uri_prefix=_TEST_OUTPUT_DIR)
        )

        export_data_mock.assert_called_once_with(
            name=_TEST_NAME, export_config=expected_export_config
        )

    @pytest.mark.parametrize("sync", [True, False])
    def test_create_then_import(
        self, create_dataset_mock, import_data_mock, get_dataset_mock, sync
    ):

        aiplatform.init(project=_TEST_PROJECT)

        my_dataset = datasets.Dataset.create(
            display_name=_TEST_DISPLAY_NAME,
            metadata_schema_uri=_TEST_METADATA_SCHEMA_URI_NONTABULAR,
            sync=sync,
        )

        my_dataset.import_data(
            gcs_source=_TEST_SOURCE_URI_GCS,
            import_schema_uri=_TEST_IMPORT_SCHEMA_URI,
            data_item_labels=_TEST_DATA_LABEL_ITEMS,
            sync=sync,
        )

        if not sync:
            my_dataset.wait()

        expected_dataset = GapicDataset(
            display_name=_TEST_DISPLAY_NAME,
            metadata_schema_uri=_TEST_METADATA_SCHEMA_URI_NONTABULAR,
            metadata=_TEST_NONTABULAR_DATASET_METADATA,
        )

        expected_import_config = ImportDataConfig(
            gcs_source=GcsSource(uris=[_TEST_SOURCE_URI_GCS]),
            import_schema_uri=_TEST_IMPORT_SCHEMA_URI,
            data_item_labels=_TEST_DATA_LABEL_ITEMS,
        )

        create_dataset_mock.assert_called_once_with(
            parent=_TEST_PARENT,
            dataset=expected_dataset,
            metadata=_TEST_REQUEST_METADATA,
        )

        get_dataset_mock.assert_called_once_with(name=_TEST_NAME)

        import_data_mock.assert_called_once_with(
            name=_TEST_NAME, import_configs=[expected_import_config]
        )

        expected_dataset.name = _TEST_NAME
        assert my_dataset._gca_resource == expected_dataset

    @pytest.mark.usefixtures("get_dataset_tabular_mock")
    @pytest.mark.parametrize("sync", [True, False])
    def test_delete_dataset(self, delete_dataset_mock, sync):
        aiplatform.init(project=_TEST_PROJECT)

        my_dataset = datasets.TabularDataset(dataset_name=_TEST_NAME)
        my_dataset.delete(sync=sync)

        if not sync:
            my_dataset.wait()

        delete_dataset_mock.assert_called_once_with(name=my_dataset.resource_name)


class TestImageDataset:
    def setup_method(self):
        reload(initializer)
        reload(aiplatform)

    def teardown_method(self):
        initializer.global_pool.shutdown(wait=True)

    def test_init_dataset_image(self, get_dataset_image_mock):
        aiplatform.init(project=_TEST_PROJECT)
        datasets.ImageDataset(dataset_name=_TEST_NAME)
        get_dataset_image_mock.assert_called_once_with(name=_TEST_NAME)

    @pytest.mark.usefixtures("get_dataset_tabular_mock")
    def test_init_dataset_non_image(self):
        aiplatform.init(project=_TEST_PROJECT)
        with pytest.raises(ValueError):
            datasets.ImageDataset(dataset_name=_TEST_NAME)

    @pytest.mark.usefixtures("get_dataset_image_mock")
    @pytest.mark.parametrize("sync", [True, False])
    def test_create_dataset(self, create_dataset_mock, sync):
        aiplatform.init(project=_TEST_PROJECT)

        my_dataset = datasets.ImageDataset.create(
            display_name=_TEST_DISPLAY_NAME, sync=sync,
        )

        if not sync:
            my_dataset.wait()

        expected_dataset = GapicDataset(
            display_name=_TEST_DISPLAY_NAME,
            metadata_schema_uri=_TEST_METADATA_SCHEMA_URI_IMAGE,
            metadata=_TEST_NONTABULAR_DATASET_METADATA,
        )

        create_dataset_mock.assert_called_once_with(
            parent=_TEST_PARENT,
            dataset=expected_dataset,
            metadata=_TEST_REQUEST_METADATA,
        )

    @pytest.mark.usefixtures("get_dataset_image_mock")
    @pytest.mark.parametrize("sync", [True, False])
    def test_create_and_import_dataset(
        self, create_dataset_mock, import_data_mock, sync
    ):
        aiplatform.init(project=_TEST_PROJECT)

        my_dataset = datasets.ImageDataset.create(
            display_name=_TEST_DISPLAY_NAME,
            gcs_source=[_TEST_SOURCE_URI_GCS],
            import_schema_uri=_TEST_IMPORT_SCHEMA_URI_IMAGE,
            sync=sync,
        )

        if not sync:
            my_dataset.wait()

        expected_dataset = GapicDataset(
            display_name=_TEST_DISPLAY_NAME,
            metadata_schema_uri=_TEST_METADATA_SCHEMA_URI_IMAGE,
            metadata=_TEST_NONTABULAR_DATASET_METADATA,
        )

        create_dataset_mock.assert_called_once_with(
            parent=_TEST_PARENT,
            dataset=expected_dataset,
            metadata=_TEST_REQUEST_METADATA,
        )

        expected_import_config = ImportDataConfig(
            gcs_source=GcsSource(uris=[_TEST_SOURCE_URI_GCS]),
            import_schema_uri=_TEST_IMPORT_SCHEMA_URI_IMAGE,
        )
        import_data_mock.assert_called_once_with(
            name=_TEST_NAME, import_configs=[expected_import_config]
        )

        expected_dataset.name = _TEST_NAME
        assert my_dataset._gca_resource == expected_dataset

    @pytest.mark.usefixtures("get_dataset_image_mock")
    @pytest.mark.parametrize("sync", [True, False])
    def test_import_data(self, import_data_mock, sync):
        aiplatform.init(project=_TEST_PROJECT)

        my_dataset = datasets.ImageDataset(dataset_name=_TEST_NAME)

        my_dataset.import_data(
            gcs_source=[_TEST_SOURCE_URI_GCS],
            import_schema_uri=_TEST_IMPORT_SCHEMA_URI_IMAGE,
            sync=sync,
        )

        if not sync:
            my_dataset.wait()

        expected_import_config = ImportDataConfig(
            gcs_source=GcsSource(uris=[_TEST_SOURCE_URI_GCS]),
            import_schema_uri=_TEST_IMPORT_SCHEMA_URI_IMAGE,
        )

        import_data_mock.assert_called_once_with(
            name=_TEST_NAME, import_configs=[expected_import_config]
        )

    @pytest.mark.parametrize("sync", [True, False])
    def test_create_then_import(
        self, create_dataset_mock, import_data_mock, get_dataset_image_mock, sync
    ):

        aiplatform.init(project=_TEST_PROJECT)

        my_dataset = datasets.ImageDataset.create(
            display_name=_TEST_DISPLAY_NAME, sync=sync,
        )

        my_dataset.import_data(
            gcs_source=[_TEST_SOURCE_URI_GCS],
            import_schema_uri=_TEST_IMPORT_SCHEMA_URI_IMAGE,
            sync=sync,
        )

        if not sync:
            my_dataset.wait()

        expected_dataset = GapicDataset(
            display_name=_TEST_DISPLAY_NAME,
            metadata_schema_uri=_TEST_METADATA_SCHEMA_URI_IMAGE,
            metadata=_TEST_NONTABULAR_DATASET_METADATA,
        )
        create_dataset_mock.assert_called_once_with(
            parent=_TEST_PARENT,
            dataset=expected_dataset,
            metadata=_TEST_REQUEST_METADATA,
        )

        get_dataset_image_mock.assert_called_once_with(name=_TEST_NAME)

        expected_import_config = ImportDataConfig(
            gcs_source=GcsSource(uris=[_TEST_SOURCE_URI_GCS]),
            import_schema_uri=_TEST_IMPORT_SCHEMA_URI_IMAGE,
        )

        import_data_mock.assert_called_once_with(
            name=_TEST_NAME, import_configs=[expected_import_config]
        )

        expected_dataset.name = _TEST_NAME
        assert my_dataset._gca_resource == expected_dataset


class TestTabularDataset:
    def setup_method(self):
        reload(initializer)
        reload(aiplatform)

    def teardown_method(self):
        initializer.global_pool.shutdown(wait=True)

    def test_init_dataset_tabular(self, get_dataset_tabular_mock):
        aiplatform.init(project=_TEST_PROJECT)
        datasets.TabularDataset(dataset_name=_TEST_NAME)
        get_dataset_tabular_mock.assert_called_once_with(name=_TEST_NAME)

    @pytest.mark.usefixtures("get_dataset_image_mock")
    def test_init_dataset_non_tabular(self):
        aiplatform.init(project=_TEST_PROJECT)
        with pytest.raises(ValueError):
            datasets.TabularDataset(dataset_name=_TEST_NAME)

    @pytest.mark.usefixtures("get_dataset_tabular_mock")
    @pytest.mark.parametrize("sync", [True, False])
    def test_create_dataset(self, create_dataset_mock, sync):
        aiplatform.init(project=_TEST_PROJECT)

        my_dataset = datasets.TabularDataset.create(
            display_name=_TEST_DISPLAY_NAME, bq_source=_TEST_SOURCE_URI_BQ, sync=sync,
        )

        if not sync:
            my_dataset.wait()

        expected_dataset = GapicDataset(
            display_name=_TEST_DISPLAY_NAME,
            metadata_schema_uri=_TEST_METADATA_SCHEMA_URI_TABULAR,
            metadata=_TEST_METADATA_TABULAR_BQ,
        )

        create_dataset_mock.assert_called_once_with(
            parent=_TEST_PARENT,
            dataset=expected_dataset,
            metadata=_TEST_REQUEST_METADATA,
        )

    @pytest.mark.usefixtures("get_dataset_tabular_mock")
    def test_no_import_data_method(self):
        aiplatform.init(project=_TEST_PROJECT)

        my_dataset = datasets.TabularDataset(dataset_name=_TEST_NAME)

        with pytest.raises(NotImplementedError):
<<<<<<< HEAD
            my_dataset.import_data()
=======
            my_dataset.import_data()


class TestTextDataset:
    def setup_method(self):
        reload(initializer)
        reload(aiplatform)

    def teardown_method(self):
        initializer.global_pool.shutdown(wait=True)

    def test_init_dataset_text(self, get_dataset_text_mock):
        aiplatform.init(project=_TEST_PROJECT)
        datasets.TextDataset(dataset_name=_TEST_NAME)
        get_dataset_text_mock.assert_called_once_with(name=_TEST_NAME)

    @pytest.mark.usefixtures("get_dataset_image_mock")
    def test_init_dataset_non_text(self):
        aiplatform.init(project=_TEST_PROJECT)
        with pytest.raises(ValueError):
            datasets.TextDataset(dataset_name=_TEST_NAME)

    @pytest.mark.usefixtures("get_dataset_text_mock")
    @pytest.mark.parametrize("sync", [True, False])
    def test_create_dataset(self, create_dataset_mock, sync):
        aiplatform.init(project=_TEST_PROJECT)

        my_dataset = datasets.TextDataset.create(
            display_name=_TEST_DISPLAY_NAME, sync=sync,
        )

        if not sync:
            my_dataset.wait()

        expected_dataset = GapicDataset(
            display_name=_TEST_DISPLAY_NAME,
            metadata_schema_uri=_TEST_METADATA_SCHEMA_URI_TEXT,
            metadata=_TEST_NONTABULAR_DATASET_METADATA,
        )

        create_dataset_mock.assert_called_once_with(
            parent=_TEST_PARENT,
            dataset=expected_dataset,
            metadata=_TEST_REQUEST_METADATA,
        )

    @pytest.mark.usefixtures("get_dataset_text_mock")
    @pytest.mark.parametrize("sync", [True, False])
    def test_create_and_import_dataset(
        self, create_dataset_mock, import_data_mock, sync
    ):
        aiplatform.init(project=_TEST_PROJECT)

        my_dataset = datasets.TextDataset.create(
            display_name=_TEST_DISPLAY_NAME,
            gcs_source=[_TEST_SOURCE_URI_GCS],
            import_schema_uri=_TEST_IMPORT_SCHEMA_URI_TEXT,
            sync=sync,
        )

        if not sync:
            my_dataset.wait()

        expected_dataset = GapicDataset(
            display_name=_TEST_DISPLAY_NAME,
            metadata_schema_uri=_TEST_METADATA_SCHEMA_URI_TEXT,
            metadata=_TEST_NONTABULAR_DATASET_METADATA,
        )

        create_dataset_mock.assert_called_once_with(
            parent=_TEST_PARENT,
            dataset=expected_dataset,
            metadata=_TEST_REQUEST_METADATA,
        )

        expected_import_config = ImportDataConfig(
            gcs_source=GcsSource(uris=[_TEST_SOURCE_URI_GCS]),
            import_schema_uri=_TEST_IMPORT_SCHEMA_URI_TEXT,
        )
        import_data_mock.assert_called_once_with(
            name=_TEST_NAME, import_configs=[expected_import_config]
        )

        expected_dataset.name = _TEST_NAME
        assert my_dataset._gca_resource == expected_dataset

    @pytest.mark.usefixtures("get_dataset_text_mock")
    @pytest.mark.parametrize("sync", [True, False])
    def test_import_data(self, import_data_mock, sync):
        aiplatform.init(project=_TEST_PROJECT)

        my_dataset = datasets.TextDataset(dataset_name=_TEST_NAME)

        my_dataset.import_data(
            gcs_source=[_TEST_SOURCE_URI_GCS],
            import_schema_uri=_TEST_IMPORT_SCHEMA_URI_TEXT,
            sync=sync,
        )

        if not sync:
            my_dataset.wait()

        expected_import_config = ImportDataConfig(
            gcs_source=GcsSource(uris=[_TEST_SOURCE_URI_GCS]),
            import_schema_uri=_TEST_IMPORT_SCHEMA_URI_TEXT,
        )

        import_data_mock.assert_called_once_with(
            name=_TEST_NAME, import_configs=[expected_import_config]
        )

    @pytest.mark.parametrize("sync", [True, False])
    def test_create_then_import(
        self, create_dataset_mock, import_data_mock, get_dataset_text_mock, sync
    ):

        aiplatform.init(project=_TEST_PROJECT)

        my_dataset = datasets.TextDataset.create(
            display_name=_TEST_DISPLAY_NAME, sync=sync,
        )

        my_dataset.import_data(
            gcs_source=[_TEST_SOURCE_URI_GCS],
            import_schema_uri=_TEST_IMPORT_SCHEMA_URI_TEXT,
            sync=sync,
        )

        if not sync:
            my_dataset.wait()

        expected_dataset = GapicDataset(
            display_name=_TEST_DISPLAY_NAME,
            metadata_schema_uri=_TEST_METADATA_SCHEMA_URI_TEXT,
            metadata=_TEST_NONTABULAR_DATASET_METADATA,
        )
        create_dataset_mock.assert_called_once_with(
            parent=_TEST_PARENT,
            dataset=expected_dataset,
            metadata=_TEST_REQUEST_METADATA,
        )

        get_dataset_text_mock.assert_called_once_with(name=_TEST_NAME)

        expected_import_config = ImportDataConfig(
            gcs_source=GcsSource(uris=[_TEST_SOURCE_URI_GCS]),
            import_schema_uri=_TEST_IMPORT_SCHEMA_URI_TEXT,
        )

        import_data_mock.assert_called_once_with(
            name=_TEST_NAME, import_configs=[expected_import_config]
        )

        expected_dataset.name = _TEST_NAME
        assert my_dataset._gca_resource == expected_dataset
>>>>>>> 1b78bbea
<|MERGE_RESOLUTION|>--- conflicted
+++ resolved
@@ -62,19 +62,13 @@
 _TEST_METADATA_SCHEMA_URI_TABULAR = schema.dataset.metadata.tabular
 _TEST_METADATA_SCHEMA_URI_NONTABULAR = schema.dataset.metadata.image
 _TEST_METADATA_SCHEMA_URI_IMAGE = schema.dataset.metadata.image
-<<<<<<< HEAD
-=======
 _TEST_METADATA_SCHEMA_URI_TEXT = schema.dataset.metadata.text
->>>>>>> 1b78bbea
 
 # import_schema_uri
 _TEST_IMPORT_SCHEMA_URI_IMAGE = (
     schema.dataset.ioformat.image.single_label_classification
 )
-<<<<<<< HEAD
-=======
 _TEST_IMPORT_SCHEMA_URI_TEXT = schema.dataset.ioformat.text.single_label_classification
->>>>>>> 1b78bbea
 _TEST_IMPORT_SCHEMA_URI = schema.dataset.ioformat.image.single_label_classification
 
 # datasources
@@ -146,8 +140,6 @@
             metadata_schema_uri=_TEST_METADATA_SCHEMA_URI_TABULAR,
             metadata=_TEST_METADATA_TABULAR_BQ,
             name=_TEST_NAME,
-<<<<<<< HEAD
-=======
         )
         yield get_dataset_mock
 
@@ -160,7 +152,6 @@
             metadata_schema_uri=_TEST_METADATA_SCHEMA_URI_TEXT,
             metadata=_TEST_NONTABULAR_DATASET_METADATA,
             name=_TEST_NAME,
->>>>>>> 1b78bbea
         )
         yield get_dataset_mock
 
@@ -647,9 +638,6 @@
         my_dataset = datasets.TabularDataset(dataset_name=_TEST_NAME)
 
         with pytest.raises(NotImplementedError):
-<<<<<<< HEAD
-            my_dataset.import_data()
-=======
             my_dataset.import_data()
 
 
@@ -804,5 +792,4 @@
         )
 
         expected_dataset.name = _TEST_NAME
-        assert my_dataset._gca_resource == expected_dataset
->>>>>>> 1b78bbea
+        assert my_dataset._gca_resource == expected_dataset
--- conflicted
+++ resolved
@@ -125,88 +125,6 @@
 
     def teardown_method(self):
         initializer.global_pool.shutdown(wait=True)
-<<<<<<< HEAD
-
-    # Test Fixtures
-
-    @pytest.fixture
-    def get_batch_prediction_job_gcs_output_mock(self):
-        with patch.object(
-            job_service.JobServiceClient, "get_batch_prediction_job"
-        ) as get_batch_prediction_job_mock:
-            get_batch_prediction_job_mock.return_value = batch_prediction_job.BatchPredictionJob(
-                name=_TEST_BATCH_PREDICTION_NAME,
-                display_name=_TEST_DISPLAY_NAME,
-                model=_TEST_MODEL_NAME,
-                input_config=_TEST_GCS_INPUT_CONFIG,
-                output_config=_TEST_GCS_OUTPUT_CONFIG,
-                output_info=_TEST_GCS_OUTPUT_INFO,
-                state=_TEST_JOB_STATE_SUCCESS,
-            )
-            yield get_batch_prediction_job_mock
-
-    @pytest.fixture
-    def get_batch_prediction_job_bq_output_mock(self):
-        with patch.object(
-            job_service.JobServiceClient, "get_batch_prediction_job"
-        ) as get_batch_prediction_job_mock:
-            get_batch_prediction_job_mock.return_value = batch_prediction_job.BatchPredictionJob(
-                name=_TEST_BATCH_PREDICTION_NAME,
-                display_name=_TEST_DISPLAY_NAME,
-                model=_TEST_MODEL_NAME,
-                input_config=_TEST_GCS_INPUT_CONFIG,
-                output_config=_TEST_BQ_OUTPUT_CONFIG,
-                output_info=_TEST_BQ_OUTPUT_INFO,
-                state=_TEST_JOB_STATE_SUCCESS,
-            )
-            yield get_batch_prediction_job_mock
-
-    @pytest.fixture
-    def get_batch_prediction_job_empty_output_mock(self):
-        with patch.object(
-            job_service.JobServiceClient, "get_batch_prediction_job"
-        ) as get_batch_prediction_job_mock:
-            get_batch_prediction_job_mock.return_value = batch_prediction_job.BatchPredictionJob(
-                name=_TEST_BATCH_PREDICTION_NAME,
-                display_name=_TEST_DISPLAY_NAME,
-                model=_TEST_MODEL_NAME,
-                input_config=_TEST_GCS_INPUT_CONFIG,
-                output_config=_TEST_BQ_OUTPUT_CONFIG,
-                output_info=_TEST_EMPTY_OUTPUT_INFO,
-                state=_TEST_JOB_STATE_SUCCESS,
-            )
-            yield get_batch_prediction_job_mock
-
-    @pytest.fixture
-    def get_batch_prediction_job_running_bq_output_mock(self):
-        with patch.object(
-            job_service.JobServiceClient, "get_batch_prediction_job"
-        ) as get_batch_prediction_job_mock:
-            get_batch_prediction_job_mock.return_value = batch_prediction_job.BatchPredictionJob(
-                name=_TEST_BATCH_PREDICTION_NAME,
-                display_name=_TEST_DISPLAY_NAME,
-                model=_TEST_MODEL_NAME,
-                input_config=_TEST_GCS_INPUT_CONFIG,
-                output_config=_TEST_BQ_OUTPUT_CONFIG,
-                output_info=_TEST_BQ_OUTPUT_INFO,
-                state=_TEST_JOB_STATE_RUNNING,
-            )
-            yield get_batch_prediction_job_mock
-
-    @pytest.fixture
-    def storage_list_blobs_mock(self):
-        with patch.object(storage.Client, "list_blobs") as list_blobs_mock:
-            list_blobs_mock.return_value = _TEST_GCS_BLOBS
-            yield list_blobs_mock
-
-    @pytest.fixture
-    def bq_list_rows_mock(self):
-        with patch.object(bigquery.Client, "list_rows") as list_rows_mock:
-
-            list_rows_mock.return_value = mock.Mock(bigquery.table.RowIterator)
-            yield list_rows_mock
-=======
->>>>>>> 1b78bbea
 
     # Unit Tests
     def test_init_job_class(self):

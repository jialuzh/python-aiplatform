# Copyright 2020 Google LLC
#
# Licensed under the Apache License, Version 2.0 (the "License");
# you may not use this file except in compliance with the License.
# You may obtain a copy of the License at
#
#     https://www.apache.org/licenses/LICENSE-2.0
#
# Unless required by applicable law or agreed to in writing, software
# distributed under the License is distributed on an "AS IS" BASIS,
# WITHOUT WARRANTIES OR CONDITIONS OF ANY KIND, either express or implied.
# See the License for the specific language governing permissions and
# limitations under the License.

# [START aiplatform_create_training_pipeline_image_object_detection_sample]
from google.cloud import aiplatform
<<<<<<< HEAD
from google.cloud.aiplatform.v1beta1.schema import trainingjob
=======
from google.cloud.aiplatform.gapic.schema import trainingjob
>>>>>>> 1b78bbea


def create_training_pipeline_image_object_detection_sample(
    project: str,
    display_name: str,
    dataset_id: str,
    model_display_name: str,
    location: str = "us-central1",
    api_endpoint: str = "us-central1-aiplatform.googleapis.com",
):
    # The AI Platform services require regional API endpoints.
    client_options = {"api_endpoint": api_endpoint}
    # Initialize client that will be used to create and send requests.
    # This client only needs to be created once, and can be reused for multiple requests.
    client = aiplatform.gapic.PipelineServiceClient(client_options=client_options)
<<<<<<< HEAD
    training_task_inputs_object = trainingjob.definition.AutoMlImageObjectDetectionInputs(
        model_type="CLOUD_HIGH_ACCURACY_1",
        budget_milli_node_hours=20000,
        disable_early_stopping=False,
    )
    training_task_inputs = training_task_inputs_object.to_value()
=======
    training_task_inputs = trainingjob.definition.AutoMlImageObjectDetectionInputs(
        model_type="CLOUD_HIGH_ACCURACY_1",
        budget_milli_node_hours=20000,
        disable_early_stopping=False,
    ).to_value()
>>>>>>> 1b78bbea

    training_pipeline = {
        "display_name": display_name,
        "training_task_definition": "gs://google-cloud-aiplatform/schema/trainingjob/definition/automl_image_object_detection_1.0.0.yaml",
        "training_task_inputs": training_task_inputs,
        "input_data_config": {"dataset_id": dataset_id},
        "model_to_upload": {"display_name": model_display_name},
    }
    parent = f"projects/{project}/locations/{location}"
    response = client.create_training_pipeline(
        parent=parent, training_pipeline=training_pipeline
    )
    print("response:", response)


# [END aiplatform_create_training_pipeline_image_object_detection_sample]<|MERGE_RESOLUTION|>--- conflicted
+++ resolved
@@ -14,11 +14,7 @@
 
 # [START aiplatform_create_training_pipeline_image_object_detection_sample]
 from google.cloud import aiplatform
-<<<<<<< HEAD
-from google.cloud.aiplatform.v1beta1.schema import trainingjob
-=======
 from google.cloud.aiplatform.gapic.schema import trainingjob
->>>>>>> 1b78bbea
 
 
 def create_training_pipeline_image_object_detection_sample(
@@ -34,20 +30,11 @@
     # Initialize client that will be used to create and send requests.
     # This client only needs to be created once, and can be reused for multiple requests.
     client = aiplatform.gapic.PipelineServiceClient(client_options=client_options)
-<<<<<<< HEAD
-    training_task_inputs_object = trainingjob.definition.AutoMlImageObjectDetectionInputs(
-        model_type="CLOUD_HIGH_ACCURACY_1",
-        budget_milli_node_hours=20000,
-        disable_early_stopping=False,
-    )
-    training_task_inputs = training_task_inputs_object.to_value()
-=======
     training_task_inputs = trainingjob.definition.AutoMlImageObjectDetectionInputs(
         model_type="CLOUD_HIGH_ACCURACY_1",
         budget_milli_node_hours=20000,
         disable_early_stopping=False,
     ).to_value()
->>>>>>> 1b78bbea
 
     training_pipeline = {
         "display_name": display_name,

--- conflicted
+++ resolved
@@ -13,13 +13,4 @@
 # WITHOUT WARRANTIES OR CONDITIONS OF ANY KIND, either express or implied.
 # See the License for the specific language governing permissions and
 # limitations under the License.
-<<<<<<< HEAD
-#
-
-from google.cloud.aiplatform.metadata.metadata_store import _MetadataStore
-from google.cloud.aiplatform.metadata.context import _Context
-
-__all__ = ("_MetadataStore", "_Context")
-=======
-#
->>>>>>> 07174b75
+#
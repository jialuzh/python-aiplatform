# -*- coding: utf-8 -*-

# Copyright 2021 Google LLC
#
# Licensed under the Apache License, Version 2.0 (the "License");
# you may not use this file except in compliance with the License.
# You may obtain a copy of the License at
#
#     http://www.apache.org/licenses/LICENSE-2.0
#
# Unless required by applicable law or agreed to in writing, software
# distributed under the License is distributed on an "AS IS" BASIS,
# WITHOUT WARRANTIES OR CONDITIONS OF ANY KIND, either express or implied.
# See the License for the specific language governing permissions and
# limitations under the License.
#

from typing import Optional, Dict, Sequence

import proto

from google.cloud.aiplatform import utils
from google.cloud.aiplatform.metadata.resource import _Resource
<<<<<<< HEAD
from google.cloud.aiplatform_v1beta1 import ListContextsRequest
=======
>>>>>>> 0e1b8c12
from google.cloud.aiplatform_v1beta1.types import context as gca_context


class _Context(_Resource):
    """Metadata Context resource for AI Platform"""

    _resource_noun = "contexts"
    _getter_method = "get_context"

    def add_artifacts_and_executions(
        self,
        artifact_resource_names: Optional[Sequence[str]] = None,
        execution_resource_names: Optional[Sequence[str]] = None,
    ):
        """Creates a new Metadata resource.

        Args:
            artifact_resource_names (Sequence[str]):
                Optional. The full resource name of Artifacts to attribute to the Context.
            execution_resource_names (Sequence[str]):
                Optional. The full resource name of Executions to associate with the Context.
        """
        self.api_client.add_context_artifacts_and_executions(
            context=self.resource_name,
            artifacts=artifact_resource_names,
            executions=execution_resource_names,
        )

    @classmethod
    def _create_resource(
        cls,
        client: utils.MetadataClientWithOverride,
        parent: str,
        resource_id: str,
        schema_title: str,
        display_name: Optional[str] = None,
        schema_version: Optional[str] = None,
        description: Optional[str] = None,
        metadata: Optional[Dict] = None,
    ) -> proto.Message:
        gapic_context = gca_context.Context(
            schema_title=schema_title,
            schema_version=schema_version,
            display_name=display_name,
            description=description,
            metadata=metadata if metadata else {},
        )
        return client.create_context(
            parent=parent, context=gapic_context, context_id=resource_id,
        )

    @classmethod
    def _update_resource(
        cls, client: utils.MetadataClientWithOverride, resource: proto.Message,
    ) -> proto.Message:
        return client.update_context(context=resource)

<<<<<<< HEAD
    @classmethod
    def _list_resources(
        cls,
        client: utils.MetadataClientWithOverride,
        parent: str,
        filter: Optional[str] = None,
    ) -> Sequence[proto.Message]:
        list_request = ListContextsRequest(parent=parent, filter=filter,)
        return client.list_executions(request=list_request)

=======
    def add_artifacts_and_executions(
        self,
        artifact_resource_names: Optional[Sequence[str]] = None,
        execution_resource_names: Optional[Sequence[str]] = None,
    ):
        """Creates a new Metadata resource.

        Args:
            artifact_resource_names (Sequence[str]):
                Optional. The full resource name of Artifacts to attribute to the Context.
            execution_resource_names (Sequence[str]):
                Optional. The full resource name of Executions to associate with the Context.
        """
        self.api_client.add_context_artifacts_and_executions(
            context=self.resource_name,
            artifacts=artifact_resource_names,
            executions=execution_resource_names,
        )
>>>>>>> 0e1b8c12
<|MERGE_RESOLUTION|>--- conflicted
+++ resolved
@@ -21,10 +21,7 @@
 
 from google.cloud.aiplatform import utils
 from google.cloud.aiplatform.metadata.resource import _Resource
-<<<<<<< HEAD
 from google.cloud.aiplatform_v1beta1 import ListContextsRequest
-=======
->>>>>>> 0e1b8c12
 from google.cloud.aiplatform_v1beta1.types import context as gca_context
 
 
@@ -82,34 +79,12 @@
     ) -> proto.Message:
         return client.update_context(context=resource)
 
-<<<<<<< HEAD
     @classmethod
     def _list_resources(
         cls,
         client: utils.MetadataClientWithOverride,
         parent: str,
         filter: Optional[str] = None,
-    ) -> Sequence[proto.Message]:
+    ):
         list_request = ListContextsRequest(parent=parent, filter=filter,)
-        return client.list_executions(request=list_request)
-
-=======
-    def add_artifacts_and_executions(
-        self,
-        artifact_resource_names: Optional[Sequence[str]] = None,
-        execution_resource_names: Optional[Sequence[str]] = None,
-    ):
-        """Creates a new Metadata resource.
-
-        Args:
-            artifact_resource_names (Sequence[str]):
-                Optional. The full resource name of Artifacts to attribute to the Context.
-            execution_resource_names (Sequence[str]):
-                Optional. The full resource name of Executions to associate with the Context.
-        """
-        self.api_client.add_context_artifacts_and_executions(
-            context=self.resource_name,
-            artifacts=artifact_resource_names,
-            executions=execution_resource_names,
-        )
->>>>>>> 0e1b8c12
+        return client.list_contexts(request=list_request)